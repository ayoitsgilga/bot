--- conflicted
+++ resolved
@@ -1,97 +1,93 @@
-"""Dynamically import and generate discord.ext commands."""
-import inspect
-import pkgutil
-import sys
-from functools import wraps
-
-from discord.ext import commands
-
-from offthedialbot import utils
-from offthedialbot.log import logger
-
-
-def register_commands(bot):
-    """Register the commands in the package."""
-    command_dict = find_commands()
-    process_commands(command_dict, bot)
-
-
-def find_commands(module=sys.modules[__name__]):
-    """Recursively traverse submodules in search of coroutines."""
-    data = {}
-
-    def recursive_get(mapping, key, *args):
-        """Recursively get."""
-        value = mapping[key]
-        if not args:
-            return value
-        return recursive_get(value['subcommands'], *args)
-
-    # Adjust the name of the current module for submodule compatibility
-    path = module.__file__[:-12]
-
-    # Iterate over all modules
-    for loader, module_name, _ in pkgutil.walk_packages([path]):
-        hierarchy = module_name.split('.')
-
-        # Load the module
-        sub_module = loader.find_module(module_name).load_module(module_name)
-        sub_dict = {'func': None, 'subcommands': {}}
-
-        # Get the current node in the tree
-        if len(hierarchy) == 1:
-            logger.debug(f'Module found: "{module_name}"')
-            data[module_name] = sub_dict
-        else:
-            # Retrieve the direct parent
-            logger.debug(f'Sub-module found: "{module_name}"')
-            parent = recursive_get(data, *hierarchy[:-1])
-            parent['subcommands'][hierarchy[-1]] = sub_dict
-
-        # Iterate over its contents
-        for item_name in dir(sub_module):
-            obj = getattr(sub_module, item_name)
-            if inspect.iscoroutinefunction(obj) and item_name == 'main':
-                sub_dict['func'] = obj
-
-    return data
-
-
-def process_commands(data, parent):
-    """Extract main function and convert into an ext command."""
-    for name, cmd_dict in data.items():
-
-        func = derive_command(cmd_dict['func'], name)
-        func.hidden = getattr(func, 'hidden', False)
-        subcommands = cmd_dict['subcommands']
-
-        # If subcommands were found, create a command group
-        if subcommands:
-            cmd = commands.Group(func, name=name, invoke_without_command=True, ignore_extra=False, hidden=func.hidden)
-            # Re-run this function for all of the subcommands
-            process_commands(subcommands, cmd)
-
-        # Otherwise, create a normal command
-        else:
-<<<<<<< HEAD
-            cmd = commands.Command(func, name=name, ignore_extra=False)
-=======
-            cmd = commands.Command(func, name=name, ignore_extra=False, hidden=func.hidden)
->>>>>>> 6e08fb5e
-
-        parent.add_command(cmd)
-
-
-def derive_command(func, name):
-    """Wrap command in another function to parse arguments and exceptions."""
-    if not func:
-        logger.warn(f"Cannot register command '{name}': Missing `main`")
-
-        async def func(ctx):
-            pass
-
-    @wraps(func)
-    async def _(ctx):
-        await func(ctx)
-
-    return _
+"""Dynamically import and generate discord.ext commands."""
+import inspect
+import pkgutil
+import sys
+from functools import wraps
+
+from discord.ext import commands
+
+from offthedialbot import utils
+from offthedialbot.log import logger
+
+
+def register_commands(bot):
+    """Register the commands in the package."""
+    command_dict = find_commands()
+    process_commands(command_dict, bot)
+
+
+def find_commands(module=sys.modules[__name__]):
+    """Recursively traverse submodules in search of coroutines."""
+    data = {}
+
+    def recursive_get(mapping, key, *args):
+        """Recursively get."""
+        value = mapping[key]
+        if not args:
+            return value
+        return recursive_get(value['subcommands'], *args)
+
+    # Adjust the name of the current module for submodule compatibility
+    path = module.__file__[:-12]
+
+    # Iterate over all modules
+    for loader, module_name, _ in pkgutil.walk_packages([path]):
+        hierarchy = module_name.split('.')
+
+        # Load the module
+        sub_module = loader.find_module(module_name).load_module(module_name)
+        sub_dict = {'func': None, 'subcommands': {}}
+
+        # Get the current node in the tree
+        if len(hierarchy) == 1:
+            logger.debug(f'Module found: "{module_name}"')
+            data[module_name] = sub_dict
+        else:
+            # Retrieve the direct parent
+            logger.debug(f'Sub-module found: "{module_name}"')
+            parent = recursive_get(data, *hierarchy[:-1])
+            parent['subcommands'][hierarchy[-1]] = sub_dict
+
+        # Iterate over its contents
+        for item_name in dir(sub_module):
+            obj = getattr(sub_module, item_name)
+            if inspect.iscoroutinefunction(obj) and item_name == 'main':
+                sub_dict['func'] = obj
+
+    return data
+
+
+def process_commands(data, parent):
+    """Extract main function and convert into an ext command."""
+    for name, cmd_dict in data.items():
+
+        func = derive_command(cmd_dict['func'], name)
+        func.hidden = getattr(func, 'hidden', False)
+        subcommands = cmd_dict['subcommands']
+
+        # If subcommands were found, create a command group
+        if subcommands:
+            cmd = commands.Group(func, name=name, invoke_without_command=True, ignore_extra=False, hidden=func.hidden)
+            # Re-run this function for all of the subcommands
+            process_commands(subcommands, cmd)
+
+        # Otherwise, create a normal command
+        else:
+            cmd = commands.Command(func, name=name, ignore_extra=False, hidden=func.hidden)
+
+        parent.add_command(cmd)
+
+
+def derive_command(func, name):
+    """Wrap command in another function to parse arguments and exceptions."""
+    if not func:
+        logger.warn(f"Cannot register command '{name}': Missing `main`")
+
+        async def func(ctx):
+            pass
+
+    @wraps(func)
+    async def _(ctx):
+        await func(ctx)
+
+    return _