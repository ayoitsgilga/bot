--- conflicted
+++ resolved
@@ -9,31 +9,6 @@
         pid = profile["_id"]
         metaprofile = utils.dbh.metaprofiles.find_one({"_id": pid})
 
-<<<<<<< HEAD
-        ps.append({
-            "_id": profile["_id"],
-            "IGN": profile["status"]["IGN"],
-            "SW": profile["status"]["SW"],
-            "Ranks": profile["status"]["Ranks"],
-            "stylepoints": profile["stylepoints"],
-            "cxp": profile["cxp"],
-            "signal": profile["signal_strength"],
-        })
-        mps.append({
-            "_id": profile["_id"],
-            "banned": profile["meta"]["banned"],
-            "smashgg": profile["meta"]["smashgg"],
-            "reg": {
-                "reg": profile["meta"]["competing"],
-                "code": profile["meta"]["confirmation_code"],
-            }
-        })
-    utils.dbh.profiles.remove({})
-    utils.dbh.metaprofiles.remove({})
-    utils.dbh.profiles.insert_many(ps)
-    utils.dbh.metaprofiles.insert_many(mps)
-
-=======
         utils.dbh.profiles.update_one({"_id": pid}, {"$unset": {"signal": True}})
         utils.dbh.metaprofiles.replace_one({"_id": pid}, {
             "_id": pid,
@@ -41,5 +16,5 @@
             "banned": metaprofile["banned"],
             "smashgg": metaprofile["smashgg"],
             "reg": metaprofile["reg"]})
->>>>>>> b41baa1b
+
     await utils.Alert(ctx, utils.Alert.Style.SUCCESS, title="Mutate complete.", description="Remove this command as soon as possible")