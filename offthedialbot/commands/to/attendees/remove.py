--- conflicted
+++ resolved
@@ -45,11 +45,7 @@
     """Remove competing from attendee's profile and discord roles."""
     # Profile
     profile.set_competing(False)
-<<<<<<< HEAD
-    # profile.set_cc(None)
-=======
     profile.set_cc(None)
->>>>>>> 4a99a22f
     profile.write()
     if attendee:  # Roles
         await attendee.remove_roles(*[utils.roles.get(ctx, name) for name in ["Competing", "Checked In"] if utils.roles.get(ctx, name)], reason=reason)
