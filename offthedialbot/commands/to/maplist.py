--- conflicted
+++ resolved
@@ -9,12 +9,7 @@
     """Create and send a maplist."""
 
     @classmethod
-<<<<<<< HEAD
     @utils.deco.require_role("Staff")
-    @utils.deco.tourney()
-=======
-    @utils.deco.require_role("Organiser")
->>>>>>> c51ea5fb
     async def main(cls, ctx):
         status, result = await utils.smashgg.post(utils.smashgg.totalgames, "it-s-dangerous-to-go-alone-december-2020", ctx=ctx)
 
